--- conflicted
+++ resolved
@@ -58,10 +58,7 @@
     batch_norm_decay: float = 0.9
 
     def setup(self):
-<<<<<<< HEAD
-=======
         #print("INCLUDE BN:", self.include_bn)
->>>>>>> d68a640c
         self.param_dict = None
 
     @nn.compact
