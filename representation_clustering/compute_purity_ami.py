--- conflicted
+++ resolved
@@ -141,20 +141,6 @@
 
 
 def evaluate_purity_across_layers(ckpt_number, seed=1):
-<<<<<<< HEAD
-  dataset_type = "entity13_4_subclasses"
-  shuffle_subclasses = False
-  #model_dir = f"gs://representation_clustering/{dataset_type}_vgg16_with_bn_seed_{seed}/"
-  model_dir = f"gs://representation_clustering/NEW_entity13_4_subclasses_vgg16_with_ln_seed_2/"
-  num_subclasses = 4
-  #model_dir = f"gs://gresearch/representation-interpretability/breeds/{dataset_type}_400_epochs_ema_0.99_bn_0.99/"
-  #ckpt_number = 81
-  
-  if "shuffle" in model_dir:
-    assert(shuffle_subclasses == True)
-  else:
-    assert(shuffle_subclasses == False)
-=======
   dataset_type = "living17"
   model_dir = f"gs://representation_clustering/{dataset_type}_fine_grained/"
   print(f"################## EVALUATING ckpt_number={ckpt_number}, seed={seed} #################")
@@ -167,7 +153,6 @@
     shuffle_subclasses = True
   else:
     shuffle_subclasses = False 
->>>>>>> f5bfee37
   if 'fine_grained' in model_dir:
     use_fine_grained_labels = True
   else:
